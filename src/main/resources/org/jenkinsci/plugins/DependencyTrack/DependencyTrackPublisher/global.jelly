--- conflicted
+++ resolved
@@ -23,14 +23,10 @@
         <f:entry title="${%dependencytrack.apikey}" field="dependencyTrackApiKey" help="/plugin/dependency-track/help-dt-apikey.html">
             <f:textbox id="dependencytrack.apikey"/>
         </f:entry>
-<<<<<<< HEAD
         <f:entry title="${%dependencytrack.autocreate}" field="dependencyTrackAutoCreateProjects" help="/plugin/dependency-track/help-dt-autocreate.html">
             <f:checkbox id="dependencytrack.autocreate" default="false"/>
         </f:entry>        
-
-=======
         <f:validateButton title="${%Test Connection}" progress="${%Testing...}" method="testConnection" with="dependencyTrackUrl,dependencyTrackApiKey" />
->>>>>>> 9f9d39fd
     </f:section>
 
 </j:jelly>